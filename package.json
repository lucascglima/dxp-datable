--- conflicted
+++ resolved
@@ -14,12 +14,8 @@
     "prepare": "husky"
   },
   "dependencies": {
-<<<<<<< HEAD
     "@monaco-editor/react": "^4.7.0",
-    "antd": "^5.23.3",
-=======
     "antd": "^5.27.6",
->>>>>>> adcc5042
     "axios": "^1.7.9",
     "date-fns": "^4.1.0",
     "prop-types": "^15.8.1",
